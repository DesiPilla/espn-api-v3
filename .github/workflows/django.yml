name: Django CI

on:
  push:
    branches: [ "master" ]
  pull_request:
    branches: [ "master" ]

jobs:
  build:

    runs-on: ubuntu-latest
    strategy:
      max-parallel: 1
      matrix:
<<<<<<< HEAD
        python-version: [3.9, "3.10"]
=======
        python-version: [3.10]
>>>>>>> 985b32a1

    steps:
    - uses: actions/checkout@v3
    - name: Set up Python ${{ matrix.python-version }}
      uses: actions/setup-python@v3
      with:
        python-version: ${{ matrix.python-version }}
    - name: Install Dependencies
      run: |
        python -m pip install --upgrade pip
        pip install poetry
        pip install -r requirements.txt
    - name: Run Tests
      run: |
        python manage.py test
    - name: Run Tests
      run: |
        poetry run pytest<|MERGE_RESOLUTION|>--- conflicted
+++ resolved
@@ -13,11 +13,7 @@
     strategy:
       max-parallel: 1
       matrix:
-<<<<<<< HEAD
         python-version: [3.9, "3.10"]
-=======
-        python-version: [3.10]
->>>>>>> 985b32a1
 
     steps:
     - uses: actions/checkout@v3
